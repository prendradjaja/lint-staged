var sgf = require('staged-git-files')
var minimatch = require('minimatch')
var ora = require('ora')
var assign = require('object-assign')
var appRoot = require('app-root-path')
var config = require(appRoot.resolve('package.json'))
var runScript = require('./runScript')

var defaultLinters = {}
var customLinters = config['lint-staged']
var linters = assign(defaultLinters, customLinters)
var spinner = ora('Starting lint-staged').start()

sgf('ACM', function (err, results) {
    if (err) {
        console.error(err)
    }
    var filePaths = results.map(function (file) {
        return file.filename
    })
    if (filePaths.length) {
<<<<<<< HEAD
        Object.keys(linters).forEach(function (linter) {
            var extensions = linters[linter]
            var fileList = filePaths.filter(minimatch.filter(extensions, { matchBase: true }))
=======
        Object.keys(linters).forEach(function(key) {
            var linter = linters[key];
            var fileList = filePaths.filter(minimatch.filter(key, { matchBase: true }));
>>>>>>> 99f25729
            if (fileList.length) {
                spinner.text = 'Running ' + linter + '...'
                runScript(linter, fileList, config, function (error, exitCode) {
                    if (error) {
                        console.error(error)
                    }
                    if (exitCode > 0) {
                        console.log('Linter %s exited with code %s', linter, exitCode)
                    }
                    spinner.stop()
                    spinner.clear()
                })
            } else {
                spinner.stop()
            }
        })
    } else {
        spinner.stop()
        console.log('No staged files found...')
    }
})
<|MERGE_RESOLUTION|>--- conflicted
+++ resolved
@@ -19,15 +19,9 @@
         return file.filename
     })
     if (filePaths.length) {
-<<<<<<< HEAD
-        Object.keys(linters).forEach(function (linter) {
-            var extensions = linters[linter]
-            var fileList = filePaths.filter(minimatch.filter(extensions, { matchBase: true }))
-=======
-        Object.keys(linters).forEach(function(key) {
-            var linter = linters[key];
-            var fileList = filePaths.filter(minimatch.filter(key, { matchBase: true }));
->>>>>>> 99f25729
+        Object.keys(linters).forEach(function (key) {
+            var linter = linters[key]
+            var fileList = filePaths.filter(minimatch.filter(key, { matchBase: true }))
             if (fileList.length) {
                 spinner.text = 'Running ' + linter + '...'
                 runScript(linter, fileList, config, function (error, exitCode) {
