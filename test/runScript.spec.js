--- conflicted
+++ resolved
@@ -3,13 +3,6 @@
 import rewire from 'rewire'
 const runScript = rewire('../src/runScript')
 
-<<<<<<< HEAD
-var mySpawn = mockSpawn()
-require('child_process').spawn = mySpawn
-mySpawn.setDefault(mySpawn.simple(1 /* exit code */, 'hello world' /* stdout */))
-
-=======
->>>>>>> 99f25729
 const packageJSON = {
     scripts: {
         test: 'noop',
@@ -19,84 +12,46 @@
 }
 
 describe('runScript', () => {
-<<<<<<< HEAD
-    it.skip('should run the callback with the proper exit code', done => {
+    it('should run the callback with the proper exit code', done => {
         const spy = expect.createSpy()
-        const findBinSpy = expect.createSpy(runScript.__get__('findBin')).andCallThrough()
-        runScript.__set__('findBin', findBinSpy)
+        const mySpawn = mockSpawn()
+        mySpawn.setDefault(mySpawn.simple(0))
+        runScript.__set__('spawn', mySpawn)
+
         runScript('test', 'test.js', packageJSON, spy)
         setTimeout(() => {
-            expect(findBinSpy.calls.length).toEqual(1)
+            expect(mySpawn.calls.length).toEqual(1)
+            expect(mySpawn.calls[0].exitCode).toEqual(0)
+            expect(mySpawn.calls[0].command).toEqual('npm')
+            expect(mySpawn.calls[0].args).toEqual(['run', '-s', 'test', '--', 'test.js'])
+
             expect(spy.calls.length).toEqual(1)
-            expect(findBinSpy.calls[0].arguments[0]).toEqual('test')
-            expect(findBinSpy.calls[0].arguments[1]).toEqual('test.js')
-            expect(spy).toHaveBeenCalledWith(null, 1)
+            expect(spy).toHaveBeenCalledWith(null, 0)
             done()
-        }, 0)
+        }, 10)
     })
 
-    it.skip('should support array of scripts as a first argument', done => {
+    it('should support array of scripts as a first argument', done => {
         const spy = expect.createSpy()
-        const findBinSpy = expect.createSpy(runScript.__get__('findBin')).andCallThrough()
-        runScript.__set__('findBin', findBinSpy)
+        const mySpawn = mockSpawn()
+        mySpawn.sequence.add(mySpawn.simple(0))
+        mySpawn.sequence.add(mySpawn.simple(1))
+        runScript.__set__('spawn', mySpawn)
+
         runScript(['test', 'test2'], 'test.js', packageJSON, spy)
         setTimeout(() => {
-            expect(findBinSpy.calls.length).toEqual(2)
+            expect(mySpawn.calls.length).toEqual(2)
+            expect(mySpawn.calls[0].exitCode).toEqual(0)
+            expect(mySpawn.calls[0].command).toEqual('npm')
+            expect(mySpawn.calls[0].args).toEqual(['run', '-s', 'test', '--', 'test.js'])
 
-            expect(findBinSpy.calls[0].arguments[0]).toEqual('test')
-            expect(findBinSpy.calls[0].arguments[1]).toEqual('test.js')
-
-            expect(findBinSpy.calls[1].arguments[0]).toEqual('test2')
-            expect(findBinSpy.calls[1].arguments[1]).toEqual('test.js')
-=======
-    it('should run the callback with the proper exit code', done => {
-        const spy = expect.createSpy();
-        const mySpawn = mockSpawn();
-        mySpawn.setDefault(mySpawn.simple(0));
-        runScript.__set__('spawn', mySpawn);
-
-        runScript('test', 'test.js', packageJSON, spy);
-        setTimeout(() => {
-            expect(mySpawn.calls.length).toEqual(1);
-            expect(mySpawn.calls[0].exitCode).toEqual(0);
-            expect(mySpawn.calls[0].command).toEqual('npm');
-            expect(mySpawn.calls[0].args).toEqual(['run', '-s', 'test', '--', 'test.js']);
-
-            expect(spy.calls.length).toEqual(1);
-            expect(spy).toHaveBeenCalledWith(null, 0);
-            done();
-        }, 10);
-    });
-
-    it('should support array of scripts as a first argument', done => {
-        const spy = expect.createSpy();
-        const mySpawn = mockSpawn();
-        mySpawn.sequence.add(mySpawn.simple(0));
-        mySpawn.sequence.add(mySpawn.simple(1));
-        runScript.__set__('spawn', mySpawn);
-
-        runScript(['test', 'test2'], 'test.js', packageJSON, spy);
-        setTimeout(() => {
-            expect(mySpawn.calls.length).toEqual(2);
-            expect(mySpawn.calls[0].exitCode).toEqual(0);
-            expect(mySpawn.calls[0].command).toEqual('npm');
-            expect(mySpawn.calls[0].args).toEqual(['run', '-s', 'test', '--', 'test.js']);
-
-            expect(mySpawn.calls[1].exitCode).toEqual(1);
-            expect(mySpawn.calls[1].command).toEqual('npm');
-            expect(mySpawn.calls[1].args).toEqual(['run', '-s', 'test2', '--', 'test.js']);
-
-            expect(spy.calls.length).toEqual(1);
-            expect(spy).toHaveBeenCalledWith(null, 1);
-            done();
-        }, 10);
-    });
-});
->>>>>>> 99f25729
+            expect(mySpawn.calls[1].exitCode).toEqual(1)
+            expect(mySpawn.calls[1].command).toEqual('npm')
+            expect(mySpawn.calls[1].args).toEqual(['run', '-s', 'test2', '--', 'test.js'])
 
             expect(spy.calls.length).toEqual(1)
             expect(spy).toHaveBeenCalledWith(null, 1)
             done()
-        }, 0)
+        }, 10)
     })
 })
